--- conflicted
+++ resolved
@@ -21,13 +21,8 @@
 // It listens for incoming requests and handles them.
 // To be called using goroutines
 // port: Port to listen on, 0 for random port
-<<<<<<< HEAD
-func (dht *DHT) StartNode(port int, bootstrapAddress string) error {
-	return dht.Node.StartGRPCServer(port, bootstrapAddress)
-=======
-func (dht *DHT) StartNode(ip string, port int) error {
-	return dht.Node.StartGRPCServer(ip, port)
->>>>>>> 23d39366
+func (dht *DHT) StartNode(ip string, port int, bootstrapAddress string) error {
+	return dht.Node.StartGRPCServer(ip, port, bootstrapAddress)
 }
 
 // Join Bootstrap This starts the DHT, might take some time to set up and join
