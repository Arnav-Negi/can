--- conflicted
+++ resolved
@@ -40,11 +40,8 @@
   rpc NotifyZoneMerge(ZoneMergeNotification) returns (ZoneMergeResponse);
   rpc ElectTakeoverCoordinator(CoordinatorElectionRequest) returns (CoordinatorElectionResponse);
 
-<<<<<<< HEAD
   rpc UpdateSibling(UpdateSiblingRequest) returns (UpdateSiblingResponse);
 
-=======
->>>>>>> 8ab0ffd7
 }
 
 
@@ -162,13 +159,9 @@
   string leaving_node_id = 1;
   string leaving_node_address = 2;
   Zone leaving_zone = 3;
-<<<<<<< HEAD
   repeated Node leaving_neighbors = 4; // List of neighboring nodes
   bool is_graceful = 5;  // Whether this is a graceful leave or a crash
 //  bool is_sibling = 5; // Whether the leaving node is a sibling of the takeover node
-=======
-  bool is_graceful = 4;  // Whether this is a graceful leave or a crash
->>>>>>> 8ab0ffd7
 }
 
 message TakeoverResponse {
@@ -194,16 +187,10 @@
 
 message ZoneMergeNotification {
   string takeover_node_id = 1;
-<<<<<<< HEAD
   string takeover_address = 2;
   Zone old_zone = 3;
   Zone new_zone = 4;
   string leaving_node_id = 5;
-=======
-  Zone old_zone = 2;
-  Zone new_zone = 3;
-  string leaving_node_id = 4;
->>>>>>> 8ab0ffd7
 }
 
 message ZoneMergeResponse {
@@ -218,7 +205,6 @@
 
 message CoordinatorElectionResponse {
   bool should_be_coordinator = 1;
-<<<<<<< HEAD
 }
 
 message UpdateSiblingRequest {
@@ -229,6 +215,4 @@
 message UpdateSiblingResponse {
   bool success = 1;
   string error_message = 2;
-=======
->>>>>>> 8ab0ffd7
 }