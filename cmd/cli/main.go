package main

import (
	"flag"
	"fmt"
	"github.com/Arnav-Negi/can/internal/utils"
	"log"
	"strings"
	"time"

	"github.com/Arnav-Negi/can"
	"github.com/chzyer/readline"
)

var (
	selfIP = flag.String("ip", "localhost", "Node's IP address")
	port   = flag.Int("port", 0, "Node's port")

	bootstrapIP   = flag.String("bstrap-ip", "localhost", "Bootstrap IP address")
	bootstrapPort = flag.Int("bstrap-port", 5000, "Bootstrap port")
)

func main() {
	flag.Parse()
	fmt.Println("Starting CAN DHT...")

	// validate IP
	if !utils.ValidateIP(*selfIP) {
		log.Fatalf("Invalid IP: %s", *selfIP)
	}

	// DHT must be started in a goroutine before making any calls to it
	dht := can.NewDHT()
<<<<<<< HEAD
	go dht.StartNode(*port, fmt.Sprintf("localhost:%d", *bootstrapPort))
=======
	go dht.StartNode(*selfIP, *port)
>>>>>>> 23d39366

	// TODO: Replace with synchronization structure like ctx
	time.Sleep(1 * time.Second)
	fmt.Println("Listening on :", dht.Node.IPAddress)

	err := dht.Join(fmt.Sprintf("%s:%d", *bootstrapIP, *bootstrapPort))
	if err != nil {
		fmt.Println("Error joining DHT:", err)
		return
	}

	fmt.Println("DHT started and listening on:", dht.Node.IPAddress)

	// Start Heartbeat routine
	go dht.Node.HeartbeatRoutine()

	// Initialize readline
	rl, err := readline.NewEx(&readline.Config{
		Prompt:          "\033[1;32mCAN-DHT > \033[0m",
		HistoryFile:     "/tmp/can_dht_history.tmp",
		InterruptPrompt: "^C",
		EOFPrompt:       "exit",
	})
	if err != nil {
		log.Fatalf("Failed to initialize CLI: %v", err)
	}
	defer rl.Close()

	fmt.Println("Welcome to the CAN-DHT CLI")
	fmt.Println("Type 'help' for a list of available commands.")
	fmt.Println("Type 'exit' to quit the CLI.")
	for {
		line, err := rl.Readline()
		if err != nil { // Ctrl+D or Ctrl+C
			break
		}

		command := strings.TrimSpace(line)
		if command == "" {
			continue
		}

		args := strings.Split(command, " ")
		switch args[0] {
		case "put":
			if len(args) != 3 {
				fmt.Println("Usage: put <key> <value>")
				continue
			}
			key, value := args[1], args[2]
			err := dht.Put(key, []byte(value))
			if err != nil {
				fmt.Println("Error putting value:", err)
			} else {
				fmt.Println("Put successful.")
			}
		case "get":
			if len(args) < 2 {
				fmt.Println("Usage: get <key>")
				continue
			}
			key := args[1]
			value, err := dht.Get(key)
			if err != nil {
				fmt.Println("Error getting value:", err)
			} else {
				fmt.Printf("Value retrieved: %s\n", string(value))
			}
		case "delete":
			if len(args) != 2 {
				fmt.Println("Usage: delete <key>")
				continue
			}
			key := args[1]
			err := dht.Delete(key)
			if err != nil {
				fmt.Println("Error deleting value:", err)
			} else {
				fmt.Println("Delete successful.")
			}
		case "exit":
			fmt.Println("Exiting...")
			return
		case "help":
			fmt.Println("Available commands:")
			fmt.Println("  put <key> <value> - Store a value in the DHT")
			fmt.Println("  get <key>         - Retrieve a value from the DHT")
			fmt.Println("  delete <key>      - Delete a value from the DHT")
			fmt.Println("  exit              - Exit the CLI")
			fmt.Println("  help              - Show this help message")
		default:
			fmt.Println("Unknown command: ", command)
			fmt.Println("Type 'help' for a list of available commands.")
		}
	}
}<|MERGE_RESOLUTION|>--- conflicted
+++ resolved
@@ -31,11 +31,7 @@
 
 	// DHT must be started in a goroutine before making any calls to it
 	dht := can.NewDHT()
-<<<<<<< HEAD
-	go dht.StartNode(*port, fmt.Sprintf("localhost:%d", *bootstrapPort))
-=======
-	go dht.StartNode(*selfIP, *port)
->>>>>>> 23d39366
+	go dht.StartNode(*selfIP, *port , fmt.Sprintf("localhost:%d", *bootstrapPort))
 
 	// TODO: Replace with synchronization structure like ctx
 	time.Sleep(1 * time.Second)
