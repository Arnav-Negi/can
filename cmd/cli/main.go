--- conflicted
+++ resolved
@@ -31,7 +31,7 @@
 
 	// DHT must be started in a goroutine before making any calls to it
 	dht := can.NewDHT()
-	go dht.StartNode(*selfIP, *port , fmt.Sprintf("%s:%d", *bootstrapIP, *bootstrapPort))
+	go dht.StartNode(*selfIP, *port, fmt.Sprintf("%s:%d", *bootstrapIP, *bootstrapPort))
 
 	// TODO: Replace with synchronization structure like ctx
 	time.Sleep(1 * time.Second)
@@ -130,12 +130,10 @@
 			fmt.Println("Available commands:")
 			fmt.Println("  put <key> <value> - Store a value in the DHT")
 			fmt.Println("  get <key>         - Retrieve a value from the DHT")
-<<<<<<< HEAD
 			fmt.Println("  exit              - Exit the CLI and DHT")
-=======
 			fmt.Println("  delete <key>      - Delete a value from the DHT")
 			fmt.Println("  exit              - Exit the CLI")
->>>>>>> 349a49a6
+			fmt.Println("  info              - Print node's information")
 			fmt.Println("  help              - Show this help message")
 		default:
 			fmt.Println("Unknown command: ", command)
