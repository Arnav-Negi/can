package dht

import (
	"context"
<<<<<<< HEAD
=======
	"log"
	"sync"
>>>>>>> ec24d817
	"time"

	"github.com/Arnav-Negi/can/internal/topology"
	pb "github.com/Arnav-Negi/can/protofiles"
)

func (node *Node) HeartbeatRoutine() {
	ticker := time.NewTicker(3 * time.Second)
	defer ticker.Stop()

	// Initially, send 2-hop info to all neighbours
	node.NotifyAllNeighboursOfTwoHopInfo()

	for range ticker.C {
		node.mu.RLock()
		neighbours := node.RoutingTable.Neighbours
		node.mu.RUnlock()

		var wg sync.WaitGroup
		for _, neighbour := range neighbours {
<<<<<<< HEAD
			node.logger.Printf("Sending heartbeat to %s", neighbour.IpAddress)
			// Get the client connection to the neighbour
			conn, err := node.getClientConn(neighbour.IpAddress)
			if err != nil {
				node.logger.Printf("Failed to connect to %s: %v", neighbour.IpAddress, err)
				continue
			}
			client := pb.NewCANNodeClient(conn)

			// Send heartbeat request
			ctx, cancel := context.WithTimeout(context.Background(), 2*time.Second)
			_, err = client.Heartbeat(ctx, &pb.HeartbeatRequest{
				Address: node.IPAddress,
			})
			cancel()
			if err != nil {
				node.logger.Printf("Failed to send heartbeat: %v", err)
			}
=======
			wg.Add(1)
			go func(nbr topology.NodeInfo) {
				defer wg.Done()

				conn, err := node.getClientConn(nbr.IpAddress)
				if err != nil {
					log.Printf("Failed to connect to %s: %v", nbr.IpAddress, err)
					return
				}
				client := pb.NewCANNodeClient(conn)

				ctx, cancel := context.WithTimeout(context.Background(), 2*time.Second)
				defer cancel()

				_, err = client.Heartbeat(ctx, &pb.HeartbeatRequest{
					Address: node.IPAddress,
				})
				if err != nil {
					log.Printf("Failed to send heartbeat to %s: %v", nbr.IpAddress, err)
				}
			}(neighbour)
>>>>>>> ec24d817
		}

		wg.Wait() // Wait for all heartbeats to complete

		node.CleanupStaleConnections()
	}
}

func (node *Node) Heartbeat(ctx context.Context, req *pb.HeartbeatRequest) (*pb.HeartbeatResponse, error) {
	node.mu.Lock()
	defer node.mu.Unlock()

	// Update the last heartbeat time for this node
	node.lastHeartbeat[req.Address] = time.Now()

	return &pb.HeartbeatResponse{
		Success: true,
	}, nil
}

func (node *Node) CleanupStaleConnections() {
	node.mu.Lock()
	dirty := false
	
	// Check for stale connections and remove them
	for address, lastHeartbeat := range node.lastHeartbeat {
		if time.Since(lastHeartbeat) > 10 * time.Second { // TODO : Make this configurable
			delete(node.conns, address)
			delete(node.lastHeartbeat, address)
			node.RoutingTable.RemoveNeighbor(address)
<<<<<<< HEAD
			node.logger.Printf("Removed stale connection to %s", address)
=======
			log.Printf("Removed stale connection to %s", address)
			
			dirty = true
>>>>>>> ec24d817
		}
	}
	node.mu.Unlock()

	if dirty { node.NotifyAllNeighboursOfTwoHopInfo() }
}<|MERGE_RESOLUTION|>--- conflicted
+++ resolved
@@ -2,11 +2,7 @@
 
 import (
 	"context"
-<<<<<<< HEAD
-=======
-	"log"
 	"sync"
->>>>>>> ec24d817
 	"time"
 
 	"github.com/Arnav-Negi/can/internal/topology"
@@ -27,33 +23,13 @@
 
 		var wg sync.WaitGroup
 		for _, neighbour := range neighbours {
-<<<<<<< HEAD
-			node.logger.Printf("Sending heartbeat to %s", neighbour.IpAddress)
-			// Get the client connection to the neighbour
-			conn, err := node.getClientConn(neighbour.IpAddress)
-			if err != nil {
-				node.logger.Printf("Failed to connect to %s: %v", neighbour.IpAddress, err)
-				continue
-			}
-			client := pb.NewCANNodeClient(conn)
-
-			// Send heartbeat request
-			ctx, cancel := context.WithTimeout(context.Background(), 2*time.Second)
-			_, err = client.Heartbeat(ctx, &pb.HeartbeatRequest{
-				Address: node.IPAddress,
-			})
-			cancel()
-			if err != nil {
-				node.logger.Printf("Failed to send heartbeat: %v", err)
-			}
-=======
 			wg.Add(1)
 			go func(nbr topology.NodeInfo) {
 				defer wg.Done()
 
 				conn, err := node.getClientConn(nbr.IpAddress)
 				if err != nil {
-					log.Printf("Failed to connect to %s: %v", nbr.IpAddress, err)
+					node.logger.Printf("Failed to connect to %s: %v", nbr.IpAddress, err)
 					return
 				}
 				client := pb.NewCANNodeClient(conn)
@@ -65,10 +41,9 @@
 					Address: node.IPAddress,
 				})
 				if err != nil {
-					log.Printf("Failed to send heartbeat to %s: %v", nbr.IpAddress, err)
+					node.logger.Printf("Failed to send heartbeat to %s: %v", nbr.IpAddress, err)
 				}
 			}(neighbour)
->>>>>>> ec24d817
 		}
 
 		wg.Wait() // Wait for all heartbeats to complete
@@ -92,23 +67,22 @@
 func (node *Node) CleanupStaleConnections() {
 	node.mu.Lock()
 	dirty := false
-	
+
 	// Check for stale connections and remove them
 	for address, lastHeartbeat := range node.lastHeartbeat {
-		if time.Since(lastHeartbeat) > 10 * time.Second { // TODO : Make this configurable
+		if time.Since(lastHeartbeat) > 10*time.Second { // TODO : Make this configurable
 			delete(node.conns, address)
 			delete(node.lastHeartbeat, address)
 			node.RoutingTable.RemoveNeighbor(address)
-<<<<<<< HEAD
+
 			node.logger.Printf("Removed stale connection to %s", address)
-=======
-			log.Printf("Removed stale connection to %s", address)
-			
+
 			dirty = true
->>>>>>> ec24d817
 		}
 	}
 	node.mu.Unlock()
 
-	if dirty { node.NotifyAllNeighboursOfTwoHopInfo() }
+	if dirty {
+		node.NotifyAllNeighboursOfTwoHopInfo()
+	}
 }