--- conflicted
+++ resolved
@@ -116,10 +116,7 @@
 		IpAddress: req.Neighbor.Address,
 		Zone:      neighborZone,
 	}
-
-<<<<<<< HEAD
-	// TODO: Update the RoutingTable.Neighbours by using IsAdjacent and removing all the nodes hat are not adjacent to me anymore
-=======
+	
 	// Iterate through existing neighbors to check if the node is already present
 	// If present already, remove it
 	for i, n := range node.RoutingTable.Neighbours {
@@ -128,7 +125,6 @@
 			break
 		}
 	}
->>>>>>> 23d39366
 
 	// Check if zones are adjacent before adding
 	if !node.Info.Zone.IsAdjacent(neighborZone) {
