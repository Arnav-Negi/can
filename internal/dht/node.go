package dht

import (
	"context"
	"log"
	"math/rand"
	"os"
	"sync"
	"time"

	"github.com/Arnav-Negi/can/internal/routing"
	"github.com/Arnav-Negi/can/internal/store"
	"github.com/Arnav-Negi/can/internal/topology"
	pb "github.com/Arnav-Negi/can/protofiles"

	"google.golang.org/grpc"
	"google.golang.org/grpc/credentials/insecure"

	"github.com/sirupsen/logrus"
)

type Node struct {
	pb.UnimplementedCANNodeServer

	conns 			map[string]*grpc.ClientConn

	IPAddress 		string

	Info          	*topology.NodeInfo
	RoutingTable  	*routing.RoutingTable
	NeighInfo     	[]topology.NodeInfo
	lastHeartbeat 	map[string]time.Time

	KVStore    		*store.MemoryStore
	QueryCache 		*Cache

	mu 				sync.RWMutex

<<<<<<< HEAD
	logger *logrus.Logger
	// server to stop
	grpcServer  *grpc.Server
	bootstrapIP string
=======
	logger 			*logrus.Logger
>>>>>>> 349a49a6
}

// NewNode This function initializes a new Node instance.
func NewNode() *Node {
	ipAddress := "127.0.0.1:0"

	retNode := &Node{
		conns:         make(map[string]*grpc.ClientConn),
		IPAddress:     ipAddress,
		RoutingTable:  nil,
		NeighInfo:     make([]topology.NodeInfo, 0),
		lastHeartbeat: make(map[string]time.Time),
		KVStore:       store.NewMemoryStore(),
		QueryCache:    nil,
		mu:            sync.RWMutex{},
		logger:        logrus.New(),
	}
	retNode.QueryCache = retNode.GetNewCache(128, 10*time.Second) // TODO: Make this configurable
	return retNode
}

func (node *Node) GetInfo() (string, []float32, []float32) {
	return node.Info.IpAddress, node.Info.Zone.GetCoordMins(), node.Info.Zone.GetCoordMaxs()
}

func GetRandomCoordinates(dims uint) []float32 {
	coords := make([]float32, dims)
	for i := 0; i < int(dims); i++ {
		coords[i] = rand.Float32()
	}
	return coords
}

func (node *Node) getGRPCConn(addr string) (*grpc.ClientConn, error) {
	// Load TLS credentials
	tlsCreds, err := LoadTLSCredentials(node.IPAddress)
	if err != nil { return nil, err }

	conn, err := grpc.NewClient(
		addr, 
		grpc.WithTransportCredentials(tlsCreds),
		grpc.WithUnaryInterceptor(LoggingUnaryClientInterceptor(node.logger)),
	)
	return conn, err
}

// splitZone splits the current zone and returns the new zone and transferred data
func (node *Node) splitZone(coords []float32) (topology.Zone, map[string][]byte, error) {
	dims := len(node.Info.Zone.GetCoordMins())

	// Determine the dimension with the largest span
	maxSpan := float32(0)
	splitDim := 0
	currentMin := node.Info.Zone.GetCoordMins()
	currentMax := node.Info.Zone.GetCoordMaxs()

	for i := 0; i < dims; i++ {
		span := currentMax[i] - currentMin[i]
		if span > maxSpan {
			maxSpan = span
			splitDim = i
		}
	}

	// Split the zone along the dimension with the largest span
	midpoint := (currentMin[splitDim] + currentMax[splitDim]) / 2

	// Create the new zone
	newMin := make([]float32, dims)
	newMax := make([]float32, dims)
	copy(newMin, currentMin)
	copy(newMax, currentMax)

	// Adjust the zones based on where the coordinates are
	if coords[splitDim] < midpoint {
		// Joining point is in the lower half
		// New node gets lower half
		newMax[splitDim] = midpoint
		currentMin[splitDim] = midpoint
	} else {
		// Joining point is in the upper half
		// New node gets upper half
		newMin[splitDim] = midpoint
		currentMax[splitDim] = midpoint
	}

	// Update our own zone
	node.Info.Zone.SetCoordMins(currentMin)
	node.Info.Zone.SetCoordMaxs(currentMax)

	// Create the new zone object
	newZone := topology.NewZone(uint(dims))
	newZone.SetCoordMins(newMin)
	newZone.SetCoordMaxs(newMax)

	// Transfer data that falls in the new zone
	transferredData := make(map[string][]byte)
	var keysToRemove []string

	node.KVStore.ForEach(func(key string, value []byte) {
		toRemove := true
		for i := 0; i < int(node.RoutingTable.NumHashes); i++ {
			// Calculate coordinates for the key
			keyCoords := node.RoutingTable.HashFunctions[i].GetCoordinates(key)

			// Check if the key belongs to the new zone
			if newZone.Contains(keyCoords) {
				transferredData[key] = value
			} else {
				toRemove = false
			}
		}

		// If the key belongs to current node in ANY hash
		// function - Keep it, otherwise remove it
		if toRemove {
			keysToRemove = append(keysToRemove, key)
		}
	})

	// Remove transferred keys from our store
	for _, key := range keysToRemove {
		node.KVStore.Delete(key)
	}

	return newZone, transferredData, nil
}

// updateNeighbors returns the list of neighbors for a given zone
func (node *Node) updateNeighbors(newZone topology.Zone) []topology.NodeInfo {
	// First, collect all current neighbors
	neighbors := make([]topology.NodeInfo, 0)

	// Add ourselves as a neighbor to the new node
	neighbors = append(neighbors, *node.Info)

	// Find neighbors that are no longer adjacent after zone split
	nodesToRemove := []string{}
	for _, neighbor := range node.RoutingTable.Neighbours {
		// If the neighbor is adjacent to the new zone, add it
		if newZone.IsAdjacent(neighbor.Zone) {
			neighbors = append(neighbors, neighbor)
		}

		// If the neighbor is no longer adjacent to our zone, mark for removal
		if !node.Info.Zone.IsAdjacent(neighbor.Zone) {
			nodesToRemove = append(nodesToRemove, neighbor.NodeId)
		}
	}

	// Notify and update the neighbors about our updated zone
	if err := node.NotifyNeighbors(); err != nil {
		node.logger.Printf("Warning: Failed to update some neighbors: %v", err)
	}

	// Remove neighbors that are no longer adjacent
	for _, nodeIdToRemove := range nodesToRemove {
		for i, n := range node.RoutingTable.Neighbours {
			if n.NodeId == nodeIdToRemove {
				node.RoutingTable.Neighbours = append(
					node.RoutingTable.Neighbours[:i],
					node.RoutingTable.Neighbours[i+1:]...,
				)
				break
			}
		}
	}

	return neighbors
}

// NotifyNeighbors notifies all neighbors about this node
func (node *Node) NotifyNeighbors() error {
	for _, neighbor := range node.RoutingTable.Neighbours {
		// Skip notification if the neighbor is ourselves
		if neighbor.NodeId == node.Info.NodeId {
			continue
		}

		// Create connection to neighbor
		conn, err := node.getGRPCConn(neighbor.IpAddress)
		if err != nil {
			// Log error but continue with other neighbors
			node.logger.Printf("Failed to connect to neighbor %s: %v", neighbor.NodeId, err)
			continue
		}

		// Create the client and request
		canServiceClient := pb.NewCANNodeClient(conn)
		nodeProto := &pb.Node{
			NodeId:  node.Info.NodeId,
			Address: node.Info.IpAddress,
			Zone:    zoneToProto(node.Info.Zone),
		}

		addNeighborRequest := &pb.AddNeighborRequest{
			Neighbor: nodeProto,
		}

		// Send the request
		_, err = canServiceClient.AddNeighbor(context.Background(), addNeighborRequest)
		if err != nil {
			node.logger.Printf("Failed to notify neighbor %s: %v", neighbor.NodeId, err)
			// Continue with other neighbors
		}
	}
	return nil
}

// NotifyAllNeighboursOfTwoHopInfo notifies all neighbours about the 2-hop information
func (node *Node) NotifyAllNeighboursOfTwoHopInfo() {
	node.mu.RLock()
	neighbours := node.RoutingTable.Neighbours
	node.mu.RUnlock()

	var wg sync.WaitGroup

	for _, neighbour := range neighbours {
		wg.Add(1)
		go func(nbr topology.NodeInfo) {
			defer wg.Done()

			conn, err := node.getClientConn(nbr.IpAddress)
			if err != nil {
				node.logger.Printf("Failed to connect to %s: %v", nbr.IpAddress, err)
				return
			}
			client := pb.NewCANNodeClient(conn)

			node.mu.RLock()
			// Build zones and neighbour protos while holding read lock
			zones := make([]*pb.Zone, len(neighbours))
			protoNeighbours := make([]*pb.Node, len(neighbours))
			for i, n := range neighbours {
				zones[i] = zoneToProto(n.Zone)
				protoNeighbours[i] = NodeInfoToProto(n)
			}
			zone := zoneToProto(node.Info.Zone)
			nodeId := node.Info.NodeId
			node.mu.RUnlock()

			ctx, cancel := context.WithTimeout(context.Background(), 2*time.Second)
			defer cancel()

			_, err = client.SendNeighbourInfo(ctx, &pb.NeighbourInfoRequest{
				NodeId:     nodeId,
				Zone:       zone,
				Neighbours: protoNeighbours,
				Zones:      zones,
			})
			if err != nil {
				node.logger.Printf("Failed to send neighbour info to %s: %v", nbr.IpAddress, err)
			}
		}(neighbour)
	}

	wg.Wait()
	node.logger.Printf("Updated 2-hop neighbours for all nodes")
}

// JoinImplementation queries bootstrap node and sends a join query
func (node *Node) JoinImplementation(bootstrapAddr string) error {
	// Query the bootstrap node for info
<<<<<<< HEAD
	node.bootstrapIP = bootstrapAddr
	bootstrapConn, err := node.getGRPCConn(bootstrapAddr)
	if err != nil {
		return err
	}
=======
	bootstrapConn, err := grpc.NewClient(
		bootstrapAddr, 
		grpc.WithTransportCredentials(insecure.NewCredentials()),
		grpc.WithUnaryInterceptor(LoggingUnaryClientInterceptor(node.logger)),
	)
	if err != nil { return err }
>>>>>>> 349a49a6
	defer bootstrapConn.Close()
	bootstrapServiceClient := pb.NewBootstrapServiceClient(bootstrapConn)

	joinInfo, err := bootstrapServiceClient.JoinInfo(
		context.Background(),
		&pb.JoinInfoRequest{
			Address: node.IPAddress,
		},
	)
	if err != nil { return err }

	// Initialise node info
	dims := uint(joinInfo.Dimensions)
	numHashes := uint(joinInfo.NumHashes)
	node.mu.Lock()
	node.RoutingTable = routing.NewRoutingTable(dims, numHashes)
	node.Info = &topology.NodeInfo{
		NodeId:    joinInfo.NodeId,
		IpAddress: node.IPAddress,
		Zone:      topology.NewZone(dims),
	}
	node.mu.Unlock()

	// Set up logger file and open file with node.logger
	logDir := "./logs"
	if err := os.MkdirAll(logDir, 0755); err != nil {
		return err
	}

	logFilePath := logDir + "/" + node.Info.NodeId + ".log"
	file, err := os.OpenFile(logFilePath, os.O_CREATE|os.O_WRONLY|os.O_APPEND, 0644)
	if err != nil { return err }
	node.logger.SetOutput(file)
	node.logger.SetFormatter(&logrus.TextFormatter{
		DisableColors:   true,
		FullTimestamp:   true,
		TimestampFormat: "2006-01-02 15:04:05.000000",
	})

	// If no CAN nodes in network, take whole zone
	if len(joinInfo.ActiveNodes) == 0 { return nil }
	
	// Send Bootstrap request to one of the CAN nodes
	randIndex := rand.Intn(len(joinInfo.ActiveNodes))
	randCoords := GetRandomCoordinates(dims) // Joining point P
	conn, err := node.getClientConn(joinInfo.ActiveNodes[randIndex])
	if err != nil { return err }
	
	canServiceClient := pb.NewCANNodeClient(conn)
	log.Printf("HALLO0")
	joinResponse, err := canServiceClient.Join(
		context.Background(),
		&pb.JoinRequest{
			Coordinates: randCoords,
			NodeId:      joinInfo.NodeId,
			Address:     node.IPAddress,
		},
	)
	log.Printf("HALLO1")
	if err != nil { return err }
	
	log.Printf("HALLO2")


	// use join response to update node info
	node.mu.Lock()
	node.Info.Zone = topology.NewZoneFromProto(joinResponse.AssignedZone)

	// assigning neighbours
	for _, nodeInfo := range joinResponse.Neighbors {
		node.RoutingTable.AddNode(topology.NodeInfo{
			NodeId:    nodeInfo.NodeId,
			IpAddress: nodeInfo.Address,
			Zone:      topology.NewZoneFromProto(nodeInfo.Zone),
		})
	}


	// Store the transferred data
	for _, kv := range joinResponse.TransferredData {
		node.KVStore.Insert(kv.Key, kv.Value)
	}
	node.mu.Unlock()



	// Notify all neighbors about our existence
	if err = node.NotifyNeighbors(); err != nil {
		node.logger.Printf("Warning: Failed to notify some neighbors: %v", err)
	}

	
	// Log the join event
	node.logger.Printf("Node %s joined the network with zone %v", node.Info.NodeId, node.Info.Zone)

	return nil
}<|MERGE_RESOLUTION|>--- conflicted
+++ resolved
@@ -22,28 +22,25 @@
 type Node struct {
 	pb.UnimplementedCANNodeServer
 
-	conns 			map[string]*grpc.ClientConn
-
-	IPAddress 		string
-
-	Info          	*topology.NodeInfo
-	RoutingTable  	*routing.RoutingTable
-	NeighInfo     	[]topology.NodeInfo
-	lastHeartbeat 	map[string]time.Time
-
-	KVStore    		*store.MemoryStore
-	QueryCache 		*Cache
-
-	mu 				sync.RWMutex
-
-<<<<<<< HEAD
+	conns map[string]*grpc.ClientConn
+
+	IPAddress string
+
+	Info          *topology.NodeInfo
+	RoutingTable  *routing.RoutingTable
+	NeighInfo     []topology.NodeInfo
+	lastHeartbeat map[string]time.Time
+
+	KVStore    *store.MemoryStore
+	QueryCache *Cache
+
+	mu sync.RWMutex
+
 	logger *logrus.Logger
+
 	// server to stop
 	grpcServer  *grpc.Server
 	bootstrapIP string
-=======
-	logger 			*logrus.Logger
->>>>>>> 349a49a6
 }
 
 // NewNode This function initializes a new Node instance.
@@ -80,10 +77,12 @@
 func (node *Node) getGRPCConn(addr string) (*grpc.ClientConn, error) {
 	// Load TLS credentials
 	tlsCreds, err := LoadTLSCredentials(node.IPAddress)
-	if err != nil { return nil, err }
+	if err != nil {
+		return nil, err
+	}
 
 	conn, err := grpc.NewClient(
-		addr, 
+		addr,
 		grpc.WithTransportCredentials(tlsCreds),
 		grpc.WithUnaryInterceptor(LoggingUnaryClientInterceptor(node.logger)),
 	)
@@ -307,20 +306,17 @@
 // JoinImplementation queries bootstrap node and sends a join query
 func (node *Node) JoinImplementation(bootstrapAddr string) error {
 	// Query the bootstrap node for info
-<<<<<<< HEAD
 	node.bootstrapIP = bootstrapAddr
-	bootstrapConn, err := node.getGRPCConn(bootstrapAddr)
-	if err != nil {
-		return err
-	}
-=======
+
 	bootstrapConn, err := grpc.NewClient(
-		bootstrapAddr, 
+		bootstrapAddr,
 		grpc.WithTransportCredentials(insecure.NewCredentials()),
 		grpc.WithUnaryInterceptor(LoggingUnaryClientInterceptor(node.logger)),
 	)
-	if err != nil { return err }
->>>>>>> 349a49a6
+	if err != nil {
+		return err
+	}
+
 	defer bootstrapConn.Close()
 	bootstrapServiceClient := pb.NewBootstrapServiceClient(bootstrapConn)
 
@@ -330,7 +326,9 @@
 			Address: node.IPAddress,
 		},
 	)
-	if err != nil { return err }
+	if err != nil {
+		return err
+	}
 
 	// Initialise node info
 	dims := uint(joinInfo.Dimensions)
@@ -352,7 +350,9 @@
 
 	logFilePath := logDir + "/" + node.Info.NodeId + ".log"
 	file, err := os.OpenFile(logFilePath, os.O_CREATE|os.O_WRONLY|os.O_APPEND, 0644)
-	if err != nil { return err }
+	if err != nil {
+		return err
+	}
 	node.logger.SetOutput(file)
 	node.logger.SetFormatter(&logrus.TextFormatter{
 		DisableColors:   true,
@@ -361,14 +361,18 @@
 	})
 
 	// If no CAN nodes in network, take whole zone
-	if len(joinInfo.ActiveNodes) == 0 { return nil }
-	
+	if len(joinInfo.ActiveNodes) == 0 {
+		return nil
+	}
+
 	// Send Bootstrap request to one of the CAN nodes
 	randIndex := rand.Intn(len(joinInfo.ActiveNodes))
 	randCoords := GetRandomCoordinates(dims) // Joining point P
 	conn, err := node.getClientConn(joinInfo.ActiveNodes[randIndex])
-	if err != nil { return err }
-	
+	if err != nil {
+		return err
+	}
+
 	canServiceClient := pb.NewCANNodeClient(conn)
 	log.Printf("HALLO0")
 	joinResponse, err := canServiceClient.Join(
@@ -380,10 +384,11 @@
 		},
 	)
 	log.Printf("HALLO1")
-	if err != nil { return err }
-	
+	if err != nil {
+		return err
+	}
+
 	log.Printf("HALLO2")
-
 
 	// use join response to update node info
 	node.mu.Lock()
@@ -398,21 +403,17 @@
 		})
 	}
 
-
 	// Store the transferred data
 	for _, kv := range joinResponse.TransferredData {
 		node.KVStore.Insert(kv.Key, kv.Value)
 	}
 	node.mu.Unlock()
 
-
-
 	// Notify all neighbors about our existence
 	if err = node.NotifyNeighbors(); err != nil {
 		node.logger.Printf("Warning: Failed to notify some neighbors: %v", err)
 	}
 
-	
 	// Log the join event
 	node.logger.Printf("Node %s joined the network with zone %v", node.Info.NodeId, node.Info.Zone)
 
