package dht

import (
	"context"
	"google.golang.org/grpc/credentials/insecure"
	"math/rand"
	"os"
	"sync"
	"time"

	"github.com/Arnav-Negi/can/internal/routing"
	"github.com/Arnav-Negi/can/internal/store"
	"github.com/Arnav-Negi/can/internal/topology"
	pb "github.com/Arnav-Negi/can/protofiles"

	"google.golang.org/grpc"

	"github.com/sirupsen/logrus"
)

type Node struct {
	pb.UnimplementedCANNodeServer
<<<<<<< HEAD
	conns         map[string]*grpc.ClientConn
	lastHeartbeat map[string]time.Time

	IPAddress    string
	Info         *topology.NodeInfo
	KVStore      *store.MemoryStore
	RoutingTable *routing.RoutingTable
	QueryCache   *Cache
	mu           sync.RWMutex

	logger *logrus.Logger
=======
	conns        	map[string]*grpc.ClientConn
	
	IPAddress     	string
	
	Info         	*topology.NodeInfo
	RoutingTable 	*routing.RoutingTable
	NeighInfo   	[]topology.NodeInfo
	lastHeartbeat	map[string]time.Time
	
	KVStore      	*store.MemoryStore
	QueryCache   	*cache.Cache
	
	mu           	sync.RWMutex
>>>>>>> ec24d817
}

// NewNode This function initializes a new Node instance.
func NewNode() *Node {
	ipAddress := "localhost:0"

<<<<<<< HEAD
	retNode := &Node{
		IPAddress:     ipAddress,
		KVStore:       store.NewMemoryStore(),
		QueryCache:    nil, // TODO: Make this configurable
		RoutingTable:  nil,
		conns:         make(map[string]*grpc.ClientConn),
		lastHeartbeat: make(map[string]time.Time),
		mu:            sync.RWMutex{},

		logger: logrus.New(),
=======
	return &Node{
		conns:        	make(map[string]*grpc.ClientConn),
		IPAddress:   	ipAddress,
		RoutingTable: 	nil, 
		NeighInfo:    	make([]topology.NodeInfo, 0),
		lastHeartbeat: 	make(map[string]time.Time),
		KVStore:      	store.NewMemoryStore(),
		QueryCache:   	cache.NewCache(128, 10 * time.Second), // TODO: Make this configurable
		mu: 		  	sync.RWMutex{},
>>>>>>> ec24d817
	}
	retNode.QueryCache = retNode.GetNewCache(128, 10*time.Second)
	return retNode
}

func GetRandomCoordinates(dims uint) []float32 {
	coords := make([]float32, dims)
	for i := 0; i < int(dims); i++ {
		coords[i] = rand.Float32()
	}
	return coords
}

func (node *Node) getGRPCConn(addr string) (*grpc.ClientConn, error) {
	conn, err := grpc.NewClient(addr, grpc.WithTransportCredentials(insecure.NewCredentials()),
		grpc.WithUnaryInterceptor(LoggingUnaryClientInterceptor(node.logger)))
	return conn, err
}

// splitZone splits the current zone and returns the new zone and transferred data
func (node *Node) splitZone(coords []float32) (topology.Zone, map[string][]byte, error) {
	dims := len(node.Info.Zone.GetCoordMins())

	// Determine the dimension with the largest span
	maxSpan := float32(0)
	splitDim := 0
	currentMin := node.Info.Zone.GetCoordMins()
	currentMax := node.Info.Zone.GetCoordMaxs()

	for i := 0; i < dims; i++ {
		span := currentMax[i] - currentMin[i]
		if span > maxSpan {
			maxSpan = span
			splitDim = i
		}
	}

	// Split the zone along the dimension with the largest span
	midpoint := (currentMin[splitDim] + currentMax[splitDim]) / 2

	// Create the new zone
	newMin := make([]float32, dims)
	newMax := make([]float32, dims)
	copy(newMin, currentMin)
	copy(newMax, currentMax)

	// Adjust the zones based on where the coordinates are
	if coords[splitDim] < midpoint {
		// Joining point is in the lower half
		// New node gets lower half
		newMax[splitDim] = midpoint
		currentMin[splitDim] = midpoint
	} else {
		// Joining point is in the upper half
		// New node gets upper half
		newMin[splitDim] = midpoint
		currentMax[splitDim] = midpoint
	}

	// Update our own zone
	node.Info.Zone.SetCoordMins(currentMin)
	node.Info.Zone.SetCoordMaxs(currentMax)

	// Create the new zone object
	newZone := topology.NewZone(uint(dims))
	newZone.SetCoordMins(newMin)
	newZone.SetCoordMaxs(newMax)

	// Transfer data that falls in the new zone
	transferredData := make(map[string][]byte)
	var keysToRemove []string

	node.KVStore.ForEach(func(key string, value []byte) {
		toRemove := true
		for i := 0; i < int(node.RoutingTable.NumHashes); i++ {
			// Calculate coordinates for the key
			keyCoords := node.RoutingTable.HashFunctions[i].GetCoordinates(key)

			// Check if the key belongs to the new zone
			if newZone.Contains(keyCoords) {
				transferredData[key] = value
			} else {
				toRemove = false
			}
		}

		// If the key belongs to current node in ANY hash
		// function - Keep it, otherwise remove it
		if toRemove {
			keysToRemove = append(keysToRemove, key)
		}
	})

	// Remove transferred keys from our store
	for _, key := range keysToRemove {
		node.KVStore.Delete(key)
	}

	return newZone, transferredData, nil
}

// updateNeighbors returns the list of neighbors for a given zone
func (node *Node) updateNeighbors(newZone topology.Zone) []topology.NodeInfo {
	// First, collect all current neighbors
	neighbors := make([]topology.NodeInfo, 0)

	// Add ourselves as a neighbor to the new node
	neighbors = append(neighbors, *node.Info)

	// Find neighbors that are no longer adjacent after zone split
	nodesToRemove := []string{}
	for _, neighbor := range node.RoutingTable.Neighbours {
		// If the neighbor is adjacent to the new zone, add it
		if newZone.IsAdjacent(neighbor.Zone) {
			neighbors = append(neighbors, neighbor)
		}

		// If the neighbor is no longer adjacent to our zone, mark for removal
		if !node.Info.Zone.IsAdjacent(neighbor.Zone) {
			nodesToRemove = append(nodesToRemove, neighbor.NodeId)
		}
	}

	// Remove neighbors that are no longer adjacent
	for _, nodeIdToRemove := range nodesToRemove {
		for i, n := range node.RoutingTable.Neighbours {
			if n.NodeId == nodeIdToRemove {
				node.RoutingTable.Neighbours = append(
					node.RoutingTable.Neighbours[:i],
					node.RoutingTable.Neighbours[i+1:]...,
				)
				break
			}
		}
	}

	return neighbors
}

// NotifyNeighbors notifies all neighbors about this node
func (node *Node) NotifyNeighbors() error {
	for _, neighbor := range node.RoutingTable.Neighbours {
		// Skip notification if the neighbor is ourselves
		if neighbor.NodeId == node.Info.NodeId {
			continue
		}

		// Create connection to neighbor
		conn, err := node.getGRPCConn(neighbor.IpAddress)
		if err != nil {
			// Log error but continue with other neighbors
			node.logger.Printf("Failed to connect to neighbor %s: %v", neighbor.NodeId, err)
			continue
		}

		// Create the client and request
		canServiceClient := pb.NewCANNodeClient(conn)
		nodeProto := &pb.Node{
			NodeId:  node.Info.NodeId,
			Address: node.Info.IpAddress,
			Zone:    zoneToProto(node.Info.Zone),
		}

		addNeighborRequest := &pb.AddNeighborRequest{
			Neighbor: nodeProto,
		}

		// Send the request
		_, err = canServiceClient.AddNeighbor(context.Background(), addNeighborRequest)
		if err != nil {
			node.logger.Printf("Failed to notify neighbor %s: %v", neighbor.NodeId, err)
			// Continue with other neighbors
		}
	}
	return nil
}

// NotifyAllNeighboursOfTwoHopInfo notifies all neighbours about the 2-hop information
func (node *Node) NotifyAllNeighboursOfTwoHopInfo() {
	node.mu.RLock()
	neighbours := node.RoutingTable.Neighbours
	node.mu.RUnlock()

	var wg sync.WaitGroup

	for _, neighbour := range neighbours {
		wg.Add(1)
		go func(nbr topology.NodeInfo) {
			defer wg.Done()

			conn, err := node.getClientConn(nbr.IpAddress)
			if err != nil {
				log.Printf("Failed to connect to %s: %v", nbr.IpAddress, err)
				return
			}
			client := pb.NewCANNodeClient(conn)

			node.mu.RLock()
			// Build zones and neighbour protos while holding read lock
			zones := make([]*pb.Zone, len(neighbours))
			protoNeighbours := make([]*pb.Node, len(neighbours))
			for i, n := range neighbours {
				zones[i] = zoneToProto(n.Zone)
				protoNeighbours[i] = NodeInfoToProto(n)
			}
			zone := zoneToProto(node.Info.Zone)
			nodeId := node.Info.NodeId
			node.mu.RUnlock()

			ctx, cancel := context.WithTimeout(context.Background(), 2*time.Second)
			defer cancel()

			_, err = client.SendNeighbourInfo(ctx, &pb.NeighbourInfoRequest{
				NodeId:     nodeId,
				Zone:       zone,
				Neighbours: protoNeighbours,
				Zones:      zones,
			})
			if err != nil {
				log.Printf("Failed to send neighbour info to %s: %v", nbr.IpAddress, err)
			}
		}(neighbour)
	}

	wg.Wait()
	log.Printf("Updated 2-hop neighbours for all nodes")
}

// JoinImplementation queries bootstrap node and sends a join query
func (node *Node) JoinImplementation(bootstrapAddr string) error {
	// Query the bootstrap node for info
	bootstrapConn, err := node.getGRPCConn(bootstrapAddr)
	if err != nil {
		return err
	}
	defer bootstrapConn.Close()
	bootstrapServiceClient := pb.NewBootstrapServiceClient(bootstrapConn)

	joinInfo, err := bootstrapServiceClient.JoinInfo(
		context.Background(),
		&pb.JoinInfoRequest{
			Address: node.IPAddress,
		},
	)
	if err != nil {
		return err
	}

	// Initialise node info
	node.mu.Lock()
	dims := uint(joinInfo.Dimensions)
	numHashes := uint(joinInfo.NumHashes)
	node.RoutingTable = routing.NewRoutingTable(dims, numHashes)
	node.Info = &topology.NodeInfo{
		NodeId:    joinInfo.NodeId,
		IpAddress: node.IPAddress,
		Zone:      topology.NewZone(dims),
	}
	node.mu.Unlock()

	// Set up logger file and open file with node.logger
	logFilePath := "./logs/" + node.Info.NodeId + ".log"
	file, err := os.OpenFile(logFilePath, os.O_CREATE|os.O_WRONLY|os.O_APPEND, 0644)
	if err != nil {
		return err
	}
	node.logger.SetOutput(file)

	// If no CAN nodes in network, take whole zone
	if len(joinInfo.ActiveNodes) == 0 {
		return nil
	}

	// Send Bootstrap request to one of the CAN nodes
	randIndex := rand.Intn(len(joinInfo.ActiveNodes))
	randCoords := GetRandomCoordinates(dims) // Joining point P
	conn, err := node.getClientConn(joinInfo.ActiveNodes[randIndex])
	if err != nil {
		return err
	}

	canServiceClient := pb.NewCANNodeClient(conn)
	joinResponse, err := canServiceClient.Join(
		context.Background(),
		&pb.JoinRequest{
			Coordinates: randCoords,
			NodeId:      joinInfo.NodeId,
			Address:     node.IPAddress,
		},
	)
	if err != nil {
		return err
	}

	// use join response to update node info
	node.mu.Lock()
	defer node.mu.Unlock()
	node.Info.Zone = topology.NewZoneFromProto(joinResponse.AssignedZone)

	// assigning neighbours
	for _, nodeInfo := range joinResponse.Neighbors {
		node.RoutingTable.AddNode(topology.NodeInfo{
			NodeId:    nodeInfo.NodeId,
			IpAddress: nodeInfo.Address,
			Zone:      topology.NewZoneFromProto(nodeInfo.Zone),
		})
	}

	// Store the transferred data
	for _, kv := range joinResponse.TransferredData {
		node.KVStore.Insert(kv.Key, kv.Value)
	}

	// Notify all neighbors about our existence
	if err = node.NotifyNeighbors(); err != nil {
		node.logger.Printf("Warning: Failed to notify some neighbors: %v", err)
	}

	// Log the join event
	node.logger.Printf("Node %s joined the network with zone %v", node.Info.NodeId, node.Info.Zone)

	return nil
}<|MERGE_RESOLUTION|>--- conflicted
+++ resolved
@@ -20,61 +20,38 @@
 
 type Node struct {
 	pb.UnimplementedCANNodeServer
-<<<<<<< HEAD
-	conns         map[string]*grpc.ClientConn
+
+	conns map[string]*grpc.ClientConn
+
+	IPAddress string
+
+	Info          *topology.NodeInfo
+	RoutingTable  *routing.RoutingTable
+	NeighInfo     []topology.NodeInfo
 	lastHeartbeat map[string]time.Time
 
-	IPAddress    string
-	Info         *topology.NodeInfo
-	KVStore      *store.MemoryStore
-	RoutingTable *routing.RoutingTable
-	QueryCache   *Cache
-	mu           sync.RWMutex
+	KVStore    *store.MemoryStore
+	QueryCache *Cache
+
+	mu sync.RWMutex
 
 	logger *logrus.Logger
-=======
-	conns        	map[string]*grpc.ClientConn
-	
-	IPAddress     	string
-	
-	Info         	*topology.NodeInfo
-	RoutingTable 	*routing.RoutingTable
-	NeighInfo   	[]topology.NodeInfo
-	lastHeartbeat	map[string]time.Time
-	
-	KVStore      	*store.MemoryStore
-	QueryCache   	*cache.Cache
-	
-	mu           	sync.RWMutex
->>>>>>> ec24d817
 }
 
 // NewNode This function initializes a new Node instance.
 func NewNode() *Node {
 	ipAddress := "localhost:0"
 
-<<<<<<< HEAD
 	retNode := &Node{
+		conns:         make(map[string]*grpc.ClientConn),
 		IPAddress:     ipAddress,
+		RoutingTable:  nil,
+		NeighInfo:     make([]topology.NodeInfo, 0),
+		lastHeartbeat: make(map[string]time.Time),
 		KVStore:       store.NewMemoryStore(),
 		QueryCache:    nil, // TODO: Make this configurable
-		RoutingTable:  nil,
-		conns:         make(map[string]*grpc.ClientConn),
-		lastHeartbeat: make(map[string]time.Time),
 		mu:            sync.RWMutex{},
-
-		logger: logrus.New(),
-=======
-	return &Node{
-		conns:        	make(map[string]*grpc.ClientConn),
-		IPAddress:   	ipAddress,
-		RoutingTable: 	nil, 
-		NeighInfo:    	make([]topology.NodeInfo, 0),
-		lastHeartbeat: 	make(map[string]time.Time),
-		KVStore:      	store.NewMemoryStore(),
-		QueryCache:   	cache.NewCache(128, 10 * time.Second), // TODO: Make this configurable
-		mu: 		  	sync.RWMutex{},
->>>>>>> ec24d817
+		logger:        logrus.New(),
 	}
 	retNode.QueryCache = retNode.GetNewCache(128, 10*time.Second)
 	return retNode
@@ -267,7 +244,7 @@
 
 			conn, err := node.getClientConn(nbr.IpAddress)
 			if err != nil {
-				log.Printf("Failed to connect to %s: %v", nbr.IpAddress, err)
+				node.logger.Printf("Failed to connect to %s: %v", nbr.IpAddress, err)
 				return
 			}
 			client := pb.NewCANNodeClient(conn)
@@ -294,13 +271,13 @@
 				Zones:      zones,
 			})
 			if err != nil {
-				log.Printf("Failed to send neighbour info to %s: %v", nbr.IpAddress, err)
+				node.logger.Printf("Failed to send neighbour info to %s: %v", nbr.IpAddress, err)
 			}
 		}(neighbour)
 	}
 
 	wg.Wait()
-	log.Printf("Updated 2-hop neighbours for all nodes")
+	node.logger.Printf("Updated 2-hop neighbours for all nodes")
 }
 
 // JoinImplementation queries bootstrap node and sends a join query
